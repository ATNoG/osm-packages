{
  "layers": [
    {
      "branch": "refs/heads/master",
      "fetched_url": "https://github.com/juju-solutions/layer-options.git",
      "rev": "fcdcea4e5de3e1556c24e6704607862d0ba00a56",
      "url": "layer:options"
    },
    {
      "branch": "refs/heads/master",
      "fetched_url": "https://github.com/juju-solutions/layer-basic.git",
      "rev": "a3ff62c32c993d80417f6e093e3ef95e42f62083",
      "url": "layer:basic"
    },
    {
      "branch": "refs/heads/master",
      "fetched_url": "https://github.com/charmed-osm/layer-sshproxy",
      "rev": "009e8631e4d173a71ac53032bbad465a89c6c365",
      "url": "layer:sshproxy"
    },
    {
      "branch": "refs/heads/master",
      "fetched_url": "https://github.com/charmed-osm/vnfproxy.git",
      "rev": "e6a495fab012f06484ed419fd5c2453e6a92eef1",
      "url": "layer:vnfproxy"
    },
    {
      "branch": "refs/heads/main",
      "rev": "7e02daffc8075f0f52283c9fe2521ace9f2d7c67",
      "url": "interdomainvdu"
    }
  ],
  "signatures": {
    ".build.manifest": [
      "build",
      "dynamic",
      "unchecked"
    ],
    ".github/workflows/main.yml": [
      "layer:basic",
      "static",
      "96a48a981ceb2a96f427a6b5226d2da6d7191981793804055d70a88ca1987473"
    ],
    ".gitignore": [
      "layer:sshproxy",
      "static",
      "17526a7f7312e7eefb932d1c514b7bc8425fab5bd1ade149e106ecf8bff67358"
    ],
    "LICENSE": [
      "layer:basic",
      "static",
      "cfc7749b96f63bd31c3c42b5c471bf756814053e847c10f3eb003417bc523d30"
    ],
    "Makefile": [
      "layer:basic",
      "static",
      "b7ab3a34e5faf79b96a8632039a0ad0aa87f2a9b5f0ba604e007cafb22190301"
    ],
    "README.ex": [
      "interdomainvdu",
      "static",
      "eb25333fb6ee2abc2d5dde329dfd6b4b2a6dd5516094e75354fb6cd84010afad"
    ],
    "README.md": [
      "layer:vnfproxy",
      "static",
      "fed2909a56f740deec009fed50deffe9b017531a5ef6bcde6d2ec519e19d4014"
    ],
    "actions.yaml": [
      "interdomainvdu",
      "dynamic",
      "8c27479837dd0c7998df02db613f10baefa24321b55e3de56a6f9a729055b365"
    ],
    "actions/addpeer": [
      "interdomainvdu",
      "static",
      "214f7a2f52c914a4cbcd6c2cf26c40ab5cc0723db4d85d4fccba6f4cb28e711c"
    ],
    "actions/generate-ssh-key": [
      "interdomainvdu",
      "static",
      "214f7a2f52c914a4cbcd6c2cf26c40ab5cc0723db4d85d4fccba6f4cb28e711c"
    ],
    "actions/get-ssh-public-key": [
      "interdomainvdu",
      "static",
      "214f7a2f52c914a4cbcd6c2cf26c40ab5cc0723db4d85d4fccba6f4cb28e711c"
    ],
    "actions/getvnfinfo": [
      "interdomainvdu",
      "static",
      "214f7a2f52c914a4cbcd6c2cf26c40ab5cc0723db4d85d4fccba6f4cb28e711c"
    ],
    "actions/modifytunnel": [
      "interdomainvdu",
      "static",
      "214f7a2f52c914a4cbcd6c2cf26c40ab5cc0723db4d85d4fccba6f4cb28e711c"
    ],
    "actions/reboot": [
      "interdomainvdu",
      "static",
      "214f7a2f52c914a4cbcd6c2cf26c40ab5cc0723db4d85d4fccba6f4cb28e711c"
    ],
    "actions/restart": [
      "interdomainvdu",
      "static",
      "214f7a2f52c914a4cbcd6c2cf26c40ab5cc0723db4d85d4fccba6f4cb28e711c"
    ],
    "actions/routemgmt": [
      "interdomainvdu",
      "static",
      "214f7a2f52c914a4cbcd6c2cf26c40ab5cc0723db4d85d4fccba6f4cb28e711c"
    ],
    "actions/run": [
      "interdomainvdu",
      "static",
      "214f7a2f52c914a4cbcd6c2cf26c40ab5cc0723db4d85d4fccba6f4cb28e711c"
    ],
    "actions/sendvnfinfo": [
      "interdomainvdu",
      "static",
      "214f7a2f52c914a4cbcd6c2cf26c40ab5cc0723db4d85d4fccba6f4cb28e711c"
    ],
    "actions/start": [
      "interdomainvdu",
      "static",
      "214f7a2f52c914a4cbcd6c2cf26c40ab5cc0723db4d85d4fccba6f4cb28e711c"
    ],
    "actions/stop": [
      "interdomainvdu",
      "static",
      "214f7a2f52c914a4cbcd6c2cf26c40ab5cc0723db4d85d4fccba6f4cb28e711c"
    ],
    "actions/touch": [
      "interdomainvdu",
      "static",
      "214f7a2f52c914a4cbcd6c2cf26c40ab5cc0723db4d85d4fccba6f4cb28e711c"
    ],
    "actions/upgrade": [
      "interdomainvdu",
      "static",
      "214f7a2f52c914a4cbcd6c2cf26c40ab5cc0723db4d85d4fccba6f4cb28e711c"
    ],
    "actions/verify-ssh-credentials": [
      "interdomainvdu",
      "static",
      "214f7a2f52c914a4cbcd6c2cf26c40ab5cc0723db4d85d4fccba6f4cb28e711c"
    ],
    "bin/charm-env": [
      "layer:basic",
      "static",
      "fb6a20fac4102a6a4b6ffe903fcf666998f9a95a3647e6f9af7a1eeb44e58fd5"
    ],
    "bin/layer_option": [
      "layer:options",
      "static",
      "e959bf29da4c5edff28b2602c24113c4df9e25cdc9f2aa3b5d46c8577b2a40cc"
    ],
    "config.yaml": [
      "interdomainvdu",
      "dynamic",
      "8a924c4d91c436eeab4f0997eb1c0a583c6041b6efdce685dbdfc7e2e02ffb82"
    ],
    "copyright": [
      "layer:basic",
      "static",
      "f6740d66fd60b60f2533d9fcb53907078d1e20920a0219afce7182e2a1c97629"
    ],
    "copyright.layer-options": [
      "layer:options",
      "static",
      "f6740d66fd60b60f2533d9fcb53907078d1e20920a0219afce7182e2a1c97629"
    ],
    "hooks/collect-metrics": [
      "layer:vnfproxy",
      "static",
      "f2a6360cf21993f7dc07785ad702f141679a5a9b03c3db5d50dd06ffbe26bbb2"
    ],
    "hooks/config-changed": [
      "layer:basic",
      "dynamic",
      "2b693cb2a11594a80cc91235c2dc219a0a6303ae62bee8aa87eb35781f7158f7"
    ],
    "hooks/hook.template": [
      "layer:basic",
      "static",
      "2b693cb2a11594a80cc91235c2dc219a0a6303ae62bee8aa87eb35781f7158f7"
    ],
    "hooks/install": [
      "layer:basic",
      "dynamic",
      "2b693cb2a11594a80cc91235c2dc219a0a6303ae62bee8aa87eb35781f7158f7"
    ],
    "hooks/leader-elected": [
      "layer:basic",
      "dynamic",
      "2b693cb2a11594a80cc91235c2dc219a0a6303ae62bee8aa87eb35781f7158f7"
    ],
    "hooks/leader-settings-changed": [
      "layer:basic",
      "dynamic",
      "2b693cb2a11594a80cc91235c2dc219a0a6303ae62bee8aa87eb35781f7158f7"
    ],
    "hooks/post-series-upgrade": [
      "layer:basic",
      "dynamic",
      "2b693cb2a11594a80cc91235c2dc219a0a6303ae62bee8aa87eb35781f7158f7"
    ],
    "hooks/pre-series-upgrade": [
      "layer:basic",
      "dynamic",
      "2b693cb2a11594a80cc91235c2dc219a0a6303ae62bee8aa87eb35781f7158f7"
    ],
    "hooks/start": [
      "layer:basic",
      "dynamic",
      "2b693cb2a11594a80cc91235c2dc219a0a6303ae62bee8aa87eb35781f7158f7"
    ],
    "hooks/stop": [
      "layer:basic",
      "dynamic",
      "2b693cb2a11594a80cc91235c2dc219a0a6303ae62bee8aa87eb35781f7158f7"
    ],
    "hooks/update-status": [
      "layer:basic",
      "dynamic",
      "2b693cb2a11594a80cc91235c2dc219a0a6303ae62bee8aa87eb35781f7158f7"
    ],
    "hooks/upgrade-charm": [
      "layer:basic",
      "dynamic",
      "2b693cb2a11594a80cc91235c2dc219a0a6303ae62bee8aa87eb35781f7158f7"
    ],
    "icon.svg": [
      "interdomainvdu",
      "static",
      "d20624e9389af6506a8d8a69ac9bba4d41709601b624c0875fd7d6717b395088"
    ],
    "layer.yaml": [
      "interdomainvdu",
      "dynamic",
      "4d5b2cf765b1f7df0fb47c82a5ce7117738a1d45510a2efc9c3f9851ce6fce06"
    ],
    "lib/charms/layer/__init__.py": [
      "layer:basic",
      "static",
      "dfe0d26c6bf409767de6e2546bc648f150e1b396243619bad3aa0553ab7e0e6f"
    ],
    "lib/charms/layer/basic.py": [
      "layer:basic",
      "static",
      "98b47134770ed6e4c0b2d4aad73cd5bc200bec84aa9c1c4e075fd70c3222a0c9"
    ],
    "lib/charms/layer/execd.py": [
      "layer:basic",
      "static",
      "fda8bd491032db1db8ddaf4e99e7cc878c6fb5432efe1f91cadb5b34765d076d"
    ],
    "lib/charms/layer/options.py": [
      "layer:options",
      "static",
      "8ae7a07d22542fc964f2d2bee8219d1c78a68dace70a1b38d36d4aea47b1c3b2"
    ],
    "lib/charms/sshproxy.py": [
      "layer:sshproxy",
      "static",
      "fba0834f98f570b0b3d6b3e8a7f17b1d8909f50da9410ccda89b586f914b7ffd"
    ],
    "metadata.yaml": [
      "interdomainvdu",
      "dynamic",
      "36ed3f3201e06dd45d7901fea9cf2534c6d5cda73b7ef8e36a835049b1962294"
    ],
    "reactive/__init__.py": [
      "layer:basic",
      "static",
      "e3b0c44298fc1c149afbf4c8996fb92427ae41e4649b934ca495991b7852b855"
    ],
    "reactive/interdomainvdu.py": [
      "interdomainvdu",
      "static",
<<<<<<< HEAD
      "da29278996673e4aa88c72461dd9f0f4437fec8d93ccab8db094ccea82d759a4"
=======
      "4760b96d665e41e7770595f3b9a5dbaf9fe0bd4e797ef2a444d40e8b99650e8d"
>>>>>>> f2f8437d
    ],
    "reactive/sshproxy.py": [
      "interdomainvdu",
      "static",
      "2a47918df20f5d110b156bd9422ece72a6d54317e6167fef596c76c34bbe745f"
    ],
    "reactive/vnfproxy.py": [
      "interdomainvdu",
      "static",
      "70cdab1dc9c66321e03d56c3110cc71a567e168afad89ac563fb20f83a20edf2"
    ],
    "requirements.txt": [
      "layer:basic",
      "static",
      "a00f75d80849e5b4fc5ad2e7536f947c25b1a4044b341caa8ee87a92d3a4c804"
    ],
    "tests/00-setup": [
      "layer:vnfproxy",
      "static",
      "111c079b81d260bbcd716dcf41672372a4cf4aaa14154b6c3055deeedae37a06"
    ],
    "tests/10-deploy": [
      "layer:vnfproxy",
      "static",
      "32dccf698d07a61c23ed35073b30ee5d11278595c4bc45dae1194efab65ef626"
    ],
    "version": [
      "interdomainvdu",
      "dynamic",
<<<<<<< HEAD
      "3b27c7f91af8df2b39d211062eba185004185173896bbbb3bce948ff0dc3ddeb"
=======
      "7adacf2d68bbcb1bd7913d70935bad97c7adc41b831b86ed6ffdc98cd4f9a965"
>>>>>>> f2f8437d
    ],
    "wheelhouse.txt": [
      "interdomainvdu",
      "dynamic",
      "01779ccb479b627f1549d2c205f8a560f6a487def4f10bdd2807743b55c749db"
    ],
    "wheelhouse/Jinja2-2.10.1.tar.gz": [
      "interdomainvdu",
      "dynamic",
      "065c4f02ebe7f7cf559e49ee5a95fb800a9e4528727aec6f24402a5374c65013"
    ],
    "wheelhouse/MarkupSafe-1.1.1.tar.gz": [
      "interdomainvdu",
      "dynamic",
      "29872e92839765e546828bb7754a68c418d927cd064fd4708fab9fe9c8bb116b"
    ],
    "wheelhouse/PyYAML-5.2.tar.gz": [
      "interdomainvdu",
      "dynamic",
      "c0ee8eca2c582d29c3c2ec6e2c4f703d1b7f1fb10bc72317355a746057e7346c"
    ],
    "wheelhouse/Tempita-0.5.2.tar.gz": [
      "__pip__",
      "dynamic",
      "cacecf0baa674d356641f1d406b8bff1d756d739c46b869a54de515d08e6fc9c"
    ],
    "wheelhouse/charmhelpers-0.20.24.tar.gz": [
      "interdomainvdu",
      "dynamic",
      "86295d6a853b6e16e3ed49e900fc47fc38192a5aa95f31b07f0db54ed8ec8e4b"
    ],
    "wheelhouse/charms.reactive-1.5.0.tar.gz": [
      "interdomainvdu",
      "dynamic",
      "b56484ed17f412c7738ff21e4ddc0e7c758af2288eac9fe521a86c8c31c1b150"
    ],
    "wheelhouse/ecdsa-0.17.0.tar.gz": [
      "__pip__",
      "dynamic",
      "b9f500bb439e4153d0330610f5d26baaf18d17b8ced1bc54410d189385ea68aa"
    ],
    "wheelhouse/netaddr-0.7.19.tar.gz": [
      "interdomainvdu",
      "dynamic",
      "38aeec7cdd035081d3a4c306394b19d677623bf76fa0913f6695127c7753aefd"
    ],
    "wheelhouse/paramiko-1.16.3.tar.gz": [
      "interdomainvdu",
      "dynamic",
      "97d932fdb4fec9aadf6bea368123f3ee15b92199f92eb62666370c7fed62d072"
    ],
    "wheelhouse/pbr-5.5.1.tar.gz": [
      "interdomainvdu",
      "dynamic",
      "5fad80b613c402d5b7df7bd84812548b2a61e9977387a80a5fc5c396492b13c9"
    ],
    "wheelhouse/pip-18.1.tar.gz": [
      "interdomainvdu",
      "dynamic",
      "c0a292bd977ef590379a3f05d7b7f65135487b67470f6281289a94e015650ea1"
    ],
    "wheelhouse/pyaml-21.10.1.tar.gz": [
      "__pip__",
      "dynamic",
      "c6519fee13bf06e3bb3f20cacdea8eba9140385a7c2546df5dbae4887f768383"
    ],
    "wheelhouse/pycrypto-2.6.1.tar.gz": [
      "__pip__",
      "dynamic",
      "f2ce1e989b272cfcb677616763e0a2e7ec659effa67a88aa92b3a65528f60a3c"
    ],
    "wheelhouse/setuptools-41.6.0.zip": [
      "interdomainvdu",
      "dynamic",
      "6afa61b391dcd16cb8890ec9f66cc4015a8a31a6e1c2b4e0c464514be1a3d722"
    ],
    "wheelhouse/setuptools_scm-1.17.0.tar.gz": [
      "interdomainvdu",
      "dynamic",
      "70a4cf5584e966ae92f54a764e6437af992ba42ac4bca7eb37cc5d02b98ec40a"
    ],
    "wheelhouse/six-1.15.0.tar.gz": [
      "interdomainvdu",
      "dynamic",
      "30639c035cdb23534cd4aa2dd52c3bf48f06e5f4a941509c8bafd8ce11080259"
    ],
    "wheelhouse/wheel-0.33.6.tar.gz": [
      "interdomainvdu",
      "dynamic",
      "10c9da68765315ed98850f8e048347c3eb06dd81822dc2ab1d4fde9dc9702646"
    ]
  }
}<|MERGE_RESOLUTION|>--- conflicted
+++ resolved
@@ -279,11 +279,7 @@
     "reactive/interdomainvdu.py": [
       "interdomainvdu",
       "static",
-<<<<<<< HEAD
       "da29278996673e4aa88c72461dd9f0f4437fec8d93ccab8db094ccea82d759a4"
-=======
-      "4760b96d665e41e7770595f3b9a5dbaf9fe0bd4e797ef2a444d40e8b99650e8d"
->>>>>>> f2f8437d
     ],
     "reactive/sshproxy.py": [
       "interdomainvdu",
@@ -313,11 +309,7 @@
     "version": [
       "interdomainvdu",
       "dynamic",
-<<<<<<< HEAD
       "3b27c7f91af8df2b39d211062eba185004185173896bbbb3bce948ff0dc3ddeb"
-=======
-      "7adacf2d68bbcb1bd7913d70935bad97c7adc41b831b86ed6ffdc98cd4f9a965"
->>>>>>> f2f8437d
     ],
     "wheelhouse.txt": [
       "interdomainvdu",
