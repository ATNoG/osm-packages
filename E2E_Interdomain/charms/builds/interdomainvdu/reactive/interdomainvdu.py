import glob
import json
from charms.reactive import (
    hook,
    clear_flag,
    when,
    when_not,
    set_flag
)

import charms.sshproxy
from charmhelpers.core import hookenv, unitdata
from charmhelpers.core.hookenv import (
    application_version_set,
    config,
    log,
    status_set,
    action_fail,
    action_set,
    action_get
)

# sudo ethtool -s ens3 speed 100 duplex full autoneg off


#IP4
# ifconfig | echo $(awk "/^[a-z]/ { sub(\":\",\"\"); iface = \$1; getline; sub(\"addr:\", \"\"); print \"\\\"\"iface\"\\\":\",\"\\\"\"\$2\"\\\",\" }"| grep -v 127.0.0.1) | awk "{print \"{\"substr(\$0, 1, length(\$0)-1)\"}\"}"

#or

#ip addr | echo $(awk "/^[0-9]+: [a-z]/ { sub(\":\",\"\"); iface = \$2 ; getline ; getline ; sub(\"/[0-9]+\",\"\") ; print \"\\\"\"iface\"\\\":\",\"\\\"\"\$2\"\\\",\" }"| grep -v 127.0.0.1) | awk "{print \"{\"substr(\$0, 1, length(\$0)-1)\"}\"}"

#MACs
#ip addr | echo $(awk "/^[0-9]+: [a-z]/ { sub(\":\",\"\"); iface = \$2 ; getline ; print \"\\\"\"iface\"\\\":\",\"\\\"\"\$2\"\\\",\" }"| grep -v 00:00:00:00:00:00) | awk "{print \"{\"substr(\$0, 1, length(\$0)-1)\"}\"}"

config=config()
db=unitdata.kv()

@when('sshproxy.configured')
@when_not('interdomainvdu.installed')
def install_packages():
    status_set('maintenance', 'Installing wireguard')
    result=err = ''
    try:
        package="wireguard"
        cmd = ['sudo apt update']
        result, err = charms.sshproxy._run(cmd)

        log("updated packages")
        cmd = ['sudo apt install {} -y'.format(package)]
        result, err = charms.sshproxy._run(cmd)

        cmd = ['sudo apt install {} -y'.format("net-tools")]    
        result, err = charms.sshproxy._run(cmd)
        set_flag('interdomainvdu.apt.installed')
        status_set('maintenance', 'Package Wireguard Installed')
    except:
        log('command failed:' + err)
        set_flag('interdomainvdu.apt.not_installed')
        status_set('error', 'Unable to install packages')

@when('interdomainvdu.apt.installed')
@when_not('interdomainvdu.installed')
def wireguard_version_check():
    log('setting application version')
    
    result=err = ''
    
    try: 
        cmd = ['wg --version']
        result, err = charms.sshproxy._run(cmd)
    except:
        log('command failed:' + err)
        log('wireguard not installed')
    finally:
        status_set('maintenance', result)
        
        # files=glob.glob("files/*key")
        # count=0

        # if not config['wg_server']:
        #     set_flag('config.keygen')
        # else:
        #     for x in files:
        #         with open(x) as f:
        #             if f.read() is not None:
        #                 count+=1        
        #         f.close()
        #     if count==2:
        set_flag('config.keygen')
        # else:
        #     set_flag('config.loadkey')

@when('config.keygen')
@when_not('interdomainvdu.installed')
def configuration_keygen():
    status_set('maintenance', 'Wireguard Key generation')
        
    private_key_path="/etc/wireguard/privatekey"
    public_key_path="/etc/wireguard/publickey"
    key_location=[private_key_path,public_key_path]
 
    log('Key Generation start')
    result=err = ''
    
    try:
        
        cmd = ['wg genkey | sudo tee {} | wg pubkey | sudo tee {}'.format(key_location[0],key_location[1])]
        result, err = charms.sshproxy._run(cmd)
    except:
        log('command failed:' + err)
        set_flag('keygen.failed')
    finally:
        set_flag('keygen.done')
        status_set('maintenance', 'Keygen Done')
    
        status_set('maintenance',result)
    
    for x in key_location:
        result=err = ''
        try:
            cmd = ['sudo cat {}'.format(x)]
            result, err = charms.sshproxy._run(cmd)
            log(x+":"+result)
        except:
            log('command failed:' + err)
            log('cat '+x+' failed')
            set_flag('keygen.failed')
        
    set_flag('keygen.done')
    log("Key Generation done")
    # if config['wg_server']: 
    #     set_flag('interdomainvdu.server.config')
    # else:
    set_flag('interdomainvdu.tunnel.config')

@when('config.loadkey')
@when_not('interdomainvdu.installed')
def configuration_loadkey():
    status_set('maintenance', 'Wireguard Load Keys')

    private_key_path="/etc/wireguard/privatekey"
    public_key_path="/etc/wireguard/publickey"
    key_location=[private_key_path,public_key_path]
    
    for x in key_location:
        key=""
        y="files/"+x.lstrip('/etc/wireguard/')
        
        with open(y,'r') as f:
            key=f.read()
        f.close()
        result=err = ''
        try:
            cmd = ['echo {} |sudo tee {}'.format(key,x)]
            result, err = charms.sshproxy._run(cmd)
        except:
            log('command failed:' + err)
            set_flag('interdomainvdu.load.keys.failed')
        finally:
            key=result
    status_set('maintenance', 'Load Keys')
    set_flag('interdomainvdu.tunnel.config')

@when('interdomainvdu.tunnel.config')
@when_not('interdomainvdu.installed')
def wireguard_server_configuration():
    status_set('maintenance', 'Server wireguard configuration started')
    result=err = ''
    try:
        filename="/etc/wireguard/privatekey"
        cmd = ['sudo cat {}'.format(filename)]
        result, err = charms.sshproxy._run(cmd)
    except:
        log('command failed:' + result+"|"+err)
        set_flag('interdomainvdu.load.keys.failed')
    finally:
        key=result
  
    conf="/etc/wireguard/"+config['forward_interface']+".conf"

    wg_conf="[Interface]\nAddress = "+config['tunnel_address']+"\nSaveConfig = "+str(config['save_config'])+"\nListenPort = "+str(config['listen_port'])+"\nPrivateKey = "+key+"\n\n"

    # \nPostUp = iptables -A FORWARD -i %i -j ACCEPT; iptables -t nat -A POSTROUTING -o "+config['forward_interface']+" -j MASQUERADE"+"\nPostDown = iptables -D FORWARD -i %i -j ACCEPT; iptables -t nat -D POSTROUTING -o "+config['forward_interface']+" -j MASQUERADE

    # """[Interface]
    # Address = server_tunnel_address
    # SaveConfig = save_config
    # ListenPort = listen_port
    # PrivateKey = key
    # PostUp = iptables -A FORWARD -i %i -j ACCEPT; iptables -t nat -A POSTROUTING -o forward_interface -j MASQUERADE
    # PostDown = iptables -D FORWARD -i %i -j ACCEPT; iptables -t nat -D POSTROUTING -o forward_interface -j MASQUERADE"""

    log(wg_conf)

    result = err = ''

    try:
        cmd = ['sudo sysctl -w net.ipv4.ip_forward=1']
        result, err = charms.sshproxy._run(cmd)

        log(result)
        set_flag('wireguard.ipforwarding.enabled')
    except:
        log('command failed:' + result+"|"+err)
        set_flag('wireguard.server.config.failed')

    result=err = ''
    try:
        cmd = ['echo "{}" |sudo tee {}'.format(wg_conf,conf)]
        result, err = charms.sshproxy._run(cmd)
        log(result)
        set_flag('wireguard.start')
    except:
        log('command failed:' + result+"|"+err)
        set_flag('wireguard.server.config.failed')
    

@when('wireguard.start')
@when_not('interdomainvdu.installed')
def start_wireguard():

    status_set('maintenance','Wireguard quick start')
    result=err = ''
    try:
        forward_interface=config['forward_interface']
        
        cmd = ['sudo wg-quick up {}'.format(forward_interface)]
        result, err = charms.sshproxy._run(cmd)
        log(result)
    except:
        log('command failed:' + err)
        set_flag('wireguard.server.start.failed')

    log("Wireguard interface up:\n"+result)
    
    result=err = ''
    try:
        cmd = ['sudo wg show {}'.format(config['forward_interface'])]
        result, err = charms.sshproxy._run(cmd)
        log(result)
    except:
        log('command failed:' + err)
        set_flag('wireguard.server.config.failed')

    # result=err = ''
    # try:
    #     cmd = ['sudo dhclient']
    #     result, err = charms.sshproxy._run(cmd)
    #     log(result)
    # except:
    #     log('command failed:' + err)
    #     set_flag('wireguard.server.config.failed')
    
    log("Wireguard config:\n"+result)
    status_set('active','Wireguard installed and configured')
    set_flag('interdomainvdu.installed')
    status_set('active', 'Ready!')

#
##Actions
#

@when('actions.touch')
@when('interdomainvdu.installed')
def touch():
    result=err = ''
    try:
        filename = action_get('filename')
        cmd = ['touch {}'.format(filename)]
        result, err = charms.sshproxy._run(cmd)
    except:
        action_fail('command failed:' + err)
    else:
        action_set({'output': result, "errors": err})
    finally:
        clear_flag('actions.touch')

##############

@when('actions.addpeer')
@when('interdomainvdu.installed')
def addpeer():
    result=err = ''

    try:           
        cmd = ['sudo wg-quick down {}'.format(config['forward_interface'])]
        result, err = charms.sshproxy._run(cmd)
    except:
        action_fail('command failed:' + err)
        log('command failed:' + err)
    else:
        action_set({'output': result, "errors": err})
    finally:
        log(result)

    result=err = ''

    try:
        peer_key= action_get('peer_key')
        peer_endpoint = action_get('peer_endpoint')
        peer_network= action_get('peer_network')
  
        conf="/etc/wireguard/"+config['forward_interface']+".conf"
        wgconf="\n\n[Peer]\nPublicKey= "+peer_key+"\nEndpoint = "+peer_endpoint+":"+str(config['listen_port'])+"\nAllowedIPs = "+peer_network+"\n\n"

        # """[Peer]
        # PublicKey= peer_key
        # Endpoint = peer_endpoint
        # AllowedIPs = peer_network"""


        cmd = ['echo "{}" | sudo tee -a {}'.format(wgconf,conf)]
        log(cmd)
        result, err = charms.sshproxy._run(cmd)
    except:
        action_fail('command failed:' + err)
    else:
        action_set({'output': result, "errors": err})
    finally:
        log(result)
    
    try:           
        cmd = ['sudo wg-quick up {}'.format(config['forward_interface'])]
        result, err = charms.sshproxy._run(cmd)
    except:
        action_fail('command failed:' + err)
        log('command failed:' + err)
    else:
        action_set({'output': result, "errors": err})
    finally:
        log(result)

    clear_flag('actions.addpeer')

####

@when('actions.sendvnfinfo')
@when('interdomainvdu.installed')
def sendVnfIp():
    result=err = ''

#     try:
#         use_data_interfaces = config['use_data_interfaces']
#         vnfMgmtIp = config['ssh-hostname']
#         tunnelAddress = config['tunnel_address']
#         tunnelId = config['tunnel_id']
#         vsiId = config['vsi_id']
#         vsEndpoint = action_get('vsEndpoint')

#         bandwidth = config['bandwidth']

#         log(config)

#         try:
#             cmd = ['ifconfig | echo $(awk "/^[a-z]/ { sub(\\":\\",\\"\\"); iface = \$1; getline; sub(\\"addr:\\", \\"\\"); print \\"\\\\\\"\\"iface\\"\\\\\\":\\",\\"\\\\\\"\\"\$2\\"\\\\\\",\\" }"| grep -v 127.0.0.1) | awk "{print \\"{\\"substr(\$0, 1, length(\$0)-1)\\"}\\"}"']
#             result, err = charms.sshproxy._run(cmd)
#         except:
#             log('command failed:' + err)
#         else:
#             set_flag('interdomainvdu.getinterfaces.failed')
#         finally:
#             log("interfaces: "+result)
#             interfacesAndIps=json.loads(result)

#         try:
#             filename="/etc/wireguard/publickey"
#             cmd = ['sudo cat {}'.format(filename)]
#             result, err = charms.sshproxy._run(cmd)
#         except:
#             log('command failed:' + err)
#         else:
#             set_flag('interdomainvdu.load.keys.failed')
#         finally:
#             publicKey=result


#         if use_data_interfaces:
#             if len(interfacesAndIps)==3:

#                 vnfMgmtIp=vnfMgmtIp.split("/")[0]
#                 tunnelAddress=tunnelAddress.split("/")[0]

#                 for key, value in interfacesAndIps.items():
#                     if str(value) != str(vnfMgmtIp) and str(value) != str(tunnelAddress):
#                         log("found data interface: "+key+", ip: "+value)
#                         vnfIp=str(value)
#                         config["data_address"]=vnfIp
#                         config["data_interface"]=str(key)
#                         db.set("data_interface", str(key))
#                         db.flush()
#                         break

#                 try:
#                     log("using interface: "+key)
#                     cmd = ['sudo tc qdisc add dev {} root cake bandwidth {}mbit'.format(key, bandwidth)]
#                     result, err = charms.sshproxy._run(cmd)
#                     log("enabled tc-cake to interface")
#                 except:
#                     log('command failed:' + result)
#                     log('command failed:' + err)
#                     set_flag('interdomainvdu.tccakeaddinterface.failed')

#                 data={"vsiId":vsiId,"publicKey": publicKey,"vnfIp":vnfIp, "tunnelId":tunnelId}
    
#                 cmd = ['curl -X POST -H "Content-Type: application/json"  -d {} {}'.format(json.dumps(json.dumps(data)),vsEndpoint)]
#                 log(cmd)
#                 result, err = charms.sshproxy._run(cmd)
#             else:
#                 log('Expecting 3 network interfaces')
#                 action_fail('Expecting 3 network interfaces')

#         else:
#             vnfMgmtIp=vnfMgmtIp.split("/")[0]

#             data={"vsiId":vsiId,"publicKey": publicKey,"vnfIp":vnfMgmtIp, "tunnelId":tunnelId}

#             cmd = ['curl -X POST -H "Content-Type: application/json"  -d {} {}'.format(json.dumps(json.dumps(data)),vsEndpoint)]
#             log(cmd)
#             result, err = charms.sshproxy._run(cmd)

#     except:
#         action_fail('command failed:' + err)
#     else:
#         action_set({'output': result, "errors": err})
#     finally:
#         log(result)

#     clear_flag('actions.sendvnfinfo')


@when('actions.getvnfinfo')
@when('interdomainvdu.installed')
def getVnfIp():
    result=err = ''

    try:
        # use_data_interfaces = config['use_data_interfaces']
        vnfMgmtIp = config['ssh-hostname']
        tunnelId = config['tunnel_id']
        vsiId = config['vsi_id']

        # bandwidth = config['bandwidth']

        use_data_interfaces = config['use_data_interfaces']
        if use_data_interfaces:
            interface="ens4"
        else:
            interface="ens3"

        # ifconfig | echo $(awk "/^[a-z]/ { sub(\\":\\",\\"\\"); iface = \$1; getline; sub(\\"addr:\\", \\"\\"); print \\"\\\\\\"\\"iface\\"\\\\\\":\\",\\"\\\\\\"\\"\$2\\"\\\\\\",\\" }"| grep -v 127.0.0.1) | awk "{print \\"{\\"substr(\$0, 1, length(\$0)-1)\\"}\\"}"
        try:
            cmd = ["sudo ip a show {} | grep inet | head -n1 | awk '{{print substr($2, 1, length($2)-3)}}'".format(interface)]
            result, err = charms.sshproxy._run(cmd)
        except:
            log('command failed:' + err)
        else:
            set_flag('interdomainvdu.getvnfip.failed')
        finally:
            log("vnfIp: "+result)
            vnfIp=result

        # sudo ip addr 2>/dev/null | echo $(awk "/^[0-9]+: [a-z]/ { sub(\\":\\",\\"\\") ; sub(\\":\\",\\"\\") ; iface = \$2 ; getline ; print \\"\\\\\\"\\"iface\\"\\\\\\":\\",\\"\\\\\\"\\"\$2\\"\\\\\\",\\" }"| grep -v 00:00:00:00:00:00) | awk "{print \\"{\\"substr(\$0, 1, length(\$0)-1)\\"}\\"}"
        try:
            cmd = ["sudo ip a show {} | grep link/ether | head -n1 | awk '{{print $2}}'".format(interface)]
            result, err = charms.sshproxy._run(cmd)
        except:
            log('command failed:' + err)
        else:
            set_flag('interdomainvdu.getvnfmac.failed')
        finally:
            log("vnfMac: "+result)
            vnfMac=result

        # sudo arp -n 2>/dev/null | grep "^$(sudo route -n 2>/dev/null | grep ^0.0.0.0 | awk "{print \$2}" | head -n 1) " | awk "{print \$3}"
        try:
            cmd = ["IP=\"$(sudo ip r | grep {} | grep via | head -n1 | awk '{{print $3}}')\";XX=$(ping -c1 $IP >> /dev/null);echo $(sudo ip n | grep $IP) | awk '{{print $5}}'".format(interface)]
            result, err = charms.sshproxy._run(cmd)
        except:
            log('command failed:' + err)
        else:
            set_flag('interdomainvdu.getgwmac.failed')
        finally:
            log("gwMAC: "+result)
            gwMAC=result

        try:
            filename="/etc/wireguard/publickey" 
            cmd = ['sudo cat {}'.format(filename)]
            result, err = charms.sshproxy._run(cmd)
        except:
            log('command failed:' + err)
        else:
            set_flag('interdomainvdu.load.keys.failed')
        finally:
            publicKey=result

        if not use_data_interfaces:
            vnfIp=vnfMgmtIp

        config["data_address"]=vnfIp
        config["data_interface"]=interface
        db.set("data_interface", interface)
        db.flush()
        result=json.dumps({"vsiId":vsiId,"publicKey": publicKey,"publicEndpoint":vnfIp, "internalEndpoint":vnfIp, "tunnelId":tunnelId,"vnfMAC":vnfMac, "gwMAC":gwMAC})
        # try:
        #     cmd = ['sudo tc qdisc add dev {} root cake bandwidth {}mbit'.format(interface, bandwidth)]
        #     result, err = charms.sshproxy._run(cmd)
        #     log("enabled tc-cake to interface")
        # except:
        #     log('command failed:' + result)
        #     log('command failed:' + err)
        #     set_flag('interdomainvdu.tccakeaddinterface.failed')
    except:
        action_fail('command failed:' + err)
    else:
        action_set({'output': result, "errors": err})
    finally:
        log(result)

    clear_flag('actions.getvnfinfo')

@when('actions.modifytunnel')
@when('interdomainvdu.installed')
def modifyTunnel():
    result=err = ''

    # try:
    #     try:
    #         bandwidth = action_get('bandwidth')
    #         # data_interface = config['data_interface']
    #         data_interface=db.get("data_interface")

    #         log("Interface to modify: "+data_interface)

    #         if data_interface == "error":
    #             action_fail('the data interface was not updated')

    #         cmd = ['sudo tc qdisc change dev {} root cake bandwidth {}mbit'.format(data_interface, bandwidth)]
    #         result, err = charms.sshproxy._run(cmd)
    #     except Exception as e:
    #         log('command failed:' + str(e))
    #     else:
    #         set_flag('interdomainvdu.modifytunnel.failed')


    # except:
    #     action_fail('command failed:' + err)
    # finally:
    #     log(result)

@when('actions.routemgmt')
@when('interdomainvdu.installed')
def ipRouteMgmt():
    result = err = ''
    try:
        try:
<<<<<<< HEAD
            allowed_ips=action_get('allowed-ips')
            action=action_get('action')
            gwaddress = action_get('gw-address')

            if action not in ["add","del"]:
                action_fail('Action not supported')
=======
            allowed_ips=function_get('allowed-ips')
            action=function_get('action')
            gwaddress = function_get('gw-address')

            if action not in ["add","del"]:
                function_fail('Action not supported')
>>>>>>> f2f8437d

            cmd = ['sudo ip r {} {} via {}'.format(action, allowed_ips, gwaddress)]
            result, err = charms.sshproxy._run(cmd)
        except Exception as e:
            log('command failed:' + str(e))
        else:
            set_flag('interdomainvdu.routemgmt.failed')
    except:
<<<<<<< HEAD
        action_fail('command failed:' + err)
    finally:
        log(result)
    clear_flag('actions.routemgmt')
=======
        function_fail('command failed:' + err)
    finally:
        log(result)
>>>>>>> f2f8437d
<|MERGE_RESOLUTION|>--- conflicted
+++ resolved
@@ -555,21 +555,12 @@
     result = err = ''
     try:
         try:
-<<<<<<< HEAD
             allowed_ips=action_get('allowed-ips')
             action=action_get('action')
             gwaddress = action_get('gw-address')
 
             if action not in ["add","del"]:
                 action_fail('Action not supported')
-=======
-            allowed_ips=function_get('allowed-ips')
-            action=function_get('action')
-            gwaddress = function_get('gw-address')
-
-            if action not in ["add","del"]:
-                function_fail('Action not supported')
->>>>>>> f2f8437d
 
             cmd = ['sudo ip r {} {} via {}'.format(action, allowed_ips, gwaddress)]
             result, err = charms.sshproxy._run(cmd)
@@ -578,13 +569,7 @@
         else:
             set_flag('interdomainvdu.routemgmt.failed')
     except:
-<<<<<<< HEAD
         action_fail('command failed:' + err)
     finally:
         log(result)
-    clear_flag('actions.routemgmt')
-=======
-        function_fail('command failed:' + err)
-    finally:
-        log(result)
->>>>>>> f2f8437d
+    clear_flag('actions.routemgmt')